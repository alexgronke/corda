--- conflicted
+++ resolved
@@ -14,11 +14,7 @@
 
 internal class ValidateConfigurationCli : CliWrapperBase("validate-configuration", "Validate the configuration without starting the node.") {
     internal companion object {
-<<<<<<< HEAD
-        internal val logger = loggerFor<ValidateConfigurationCli>()
-=======
-        private val logger by lazy { loggerFor<ValidateConfigurationCli>() }
->>>>>>> 24e9ceac
+        internal val logger by lazy { loggerFor<ValidateConfigurationCli>() }
 
         private val configRenderingOptions = ConfigRenderOptions.defaults().setComments(false).setOriginComments(false).setFormatted(true)
 
@@ -43,38 +39,11 @@
     }
 }
 
-<<<<<<< HEAD
 internal fun SharedNodeCmdLineOptions.logRawConfigurationErrors(errors: Iterable<ConfigException>) {
     errors.forEach { error ->
         when (error) {
             is ConfigException.IO -> ValidateConfigurationCli.logger.error(configFileNotFoundMessage(configFile))
             else -> ValidateConfigurationCli.logger.error("Error while parsing node configuration.", error)
-=======
-internal fun SharedNodeCmdLineOptions.nodeConfiguration(): Valid<NodeConfiguration> = NodeConfigurationParser.invoke(this)
-
-private object NodeConfigurationParser : (SharedNodeCmdLineOptions) -> Valid<NodeConfiguration> {
-    private val logger by lazy { loggerFor<ValidateConfigurationCli>() }
-
-    private val configRenderingOptions = ConfigRenderOptions.defaults().setComments(false).setOriginComments(false).setFormatted(true)
-
-    override fun invoke(cmds: SharedNodeCmdLineOptions): Valid<NodeConfiguration> {
-        return attempt(cmds::rawConfiguration).doIfValid(::log).attemptMap(cmds::parseConfiguration).mapValid(::validate)
-    }
-
-    internal fun log(config: Config) = logger.debug("Actual configuration:\n${config.root().render(configRenderingOptions)}")
-
-    private fun validate(configuration: NodeConfiguration): Valid<NodeConfiguration> {
-        return Validated.withResult(configuration, configuration.validate().asSequence().map { error -> IllegalArgumentException(error) }.toSet())
-    }
-
-    private fun <VALUE, MAPPED> Valid<VALUE>.attemptMap(convert: (VALUE) -> MAPPED): Valid<MAPPED> = mapValid { value -> attempt { convert.invoke(value) } }
-
-    private fun <VALUE> attempt(action: () -> VALUE): Valid<VALUE> {
-        return try {
-            valid(action.invoke())
-        } catch (exception: Exception) {
-            return invalid(exception)
->>>>>>> 24e9ceac
         }
     }
 }
